--- conflicted
+++ resolved
@@ -55,15 +55,7 @@
         raise NotImplementedError("Derivative not implemented for this atmosphere model")
 
     def plot(
-<<<<<<< HEAD
         self, height_bounds_meters: tuple[float, float], num_points: int = 100, ax: plt.Axes = None, label: str = None, derivative: bool = False
-=======
-        self,
-        height_bounds_meters: tuple[float, float],
-        num_points: int = 100,
-        ax: plt.Axes = None,
-        label: str = None,
->>>>>>> 39667a25
     ) -> None:
         if ax is None:
             fig, ax = plt.subplots()
