from abc import ABC, abstractmethod
from contextlib import redirect_stdout
from io import StringIO
from typing import Callable

import matplotlib.pyplot as plt
import numpy as np
import numpy.typing as npt
from ambiance import Atmosphere as _IcaoAtmosphere

from deorbit.data_models.atmos import (
    AtmosKwargs,
    CoesaFastKwargs,
    CoesaKwargs,
    IcaoKwargs,
    SimpleAtmosKwargs,
    ZeroAtmosKwargs,
)
from deorbit.utils.constants import (
    AIR_DENSITY_SEA_LEVEL,
    EARTH_RADIUS,
    EARTH_ROTATIONAL_SPEED,
)


class AtmosphereModel(ABC):
    """Abstract base class for Atmosphere model implementations.
    
    .. note:: The canonical way of initializing an AtmosphereModel is by using the function :func:`deorbit.data_models.get_model_for_atmos` to obtain the correct kwargs model for the desired atmosphere model, and then passing the kwargs model to the AtmosphereModel constructor.
        For example:
        
        .. code-block:: python
        
            from from deorbit.simulator.atmos import AtmosphereModel
            from deorbit.data_models.atmos import get_model_for_atmos
            atmos = AtmosphereModel(get_model_for_atmos("coesa_atmos_fast"))
    
    :param kwargs: The parameter values for the atmosphere model.
    :type kwargs: AtmosKwargs
    """

    _models = {}
    _rot_2d_ccw = np.array([[0, -1], [1, 0]])

    def __init_subclass__(cls, model_name: str = None, **kwargs):
        # This special method is called when a _subclass_ is defined in the code.
        # This allows the `model_name` to be passed as an argument to the subclass instantiator
        if model_name is None:
            raise SyntaxError(
                "'model_name' must be supplied as an argument when defining a subclass of AtmosphereModel"
            )
        super().__init_subclass__(**kwargs)
        cls._models[model_name] = cls

    def __new__(cls, kwargs: AtmosKwargs):
        model_name = kwargs.atmos_name
        model_cls = cls._models[model_name]
        return super().__new__(model_cls)

    def __init__(self) -> None:
        super().__init__()
        self.kwargs: AtmosKwargs = None

    @abstractmethod
    def density(self, state: np.ndarray, time: float) -> float:
        """Calculate the density of the atmosphere at a given state (and time)
        
        :param state: The state array of the object in the atmosphere
        :param time: The time at which the density is calculated. This is currently not used in any model.
        :return: The density of the atmosphere at the given state and time
        """
        ...

    def velocity(self, state: np.ndarray, time: float) -> np.ndarray:
        """Calculate the velocity of the atmosphere as a result of the Earth's rotation at a given state (and time)

        :param state: The state array of the object in the atmosphere
        :param time: The time at which the velocity is calculated. This is currently not used in any model.
        :return: The velocity of the atmosphere at the given state and time
        """
        dim = int(len(state) / 2)
        position = state[:dim]
        if dim == 2:
            pos_norm = np.linalg.norm(position)
            rot_radius = pos_norm
            vel_direction = AtmosphereModel._rot_2d_ccw @ position / pos_norm
        if dim == 3:
<<<<<<< HEAD
            rot_radius = np.sqrt(np.sum(position ** 2) - state[2] ** 2)
            vel_direction = np.array([*(AtmosphereModel._rot_2d_ccw @ position[:2] / (np.linalg.norm(position[:2]))), 0])
=======
            rot_radius = np.sqrt(np.sum(position**2) + state[2] ** 2)
            vel_direction = np.array(
                [
                    *(
                        AtmosphereModel._rot_2d_ccw
                        @ position[:2]
                        / (np.linalg.norm(position[:2]))
                    ),
                    0,
                ]
            )
>>>>>>> bd9acd86
        speed = EARTH_ROTATIONAL_SPEED * rot_radius
        return speed * vel_direction

    @abstractmethod
    def derivative(self, state: np.ndarray, time: float) -> float:
        """Calculate the derivative of the density of the atmosphere at a given state (and time) with respect to height
        
        :param state: The state array of the object in the atmosphere
        :param time: The time at which the derivative is calculated. This is currently not used in any model.
        :return: The derivative of the density of the atmosphere at the given state and time with respect to height
        """
        ...

    def plot(
        self,
        height_bounds_meters: tuple[float, float],
        num_points: int = 100,
        ax: plt.Axes = None,
        label: str = None,
        derivative: bool = False,
    ) -> None:
        if ax is None:
            fig, ax = plt.subplots()
        else:
            fig = ax.get_figure()
        heights = np.linspace(*height_bounds_meters, num_points)
        state_samples = [(0, EARTH_RADIUS + h, 0, 0) for h in heights]
        densities = [self.density(s, 0) for s in state_samples]
        ax.plot(densities, heights, label=label)
        if derivative:
            try:
                derivatives = [self.derivative(s, 0) for s in state_samples]
                ax.plot(derivatives, heights, label=label + " derivative")
            except NotImplementedError:
                pass
        return fig, ax


class ZeroAtmos(AtmosphereModel, model_name="zero_atmos"):
    """Identically zero atmosphere model"""

    def __init__(self, kwargs: ZeroAtmosKwargs) -> None:
        self.kwargs: ZeroAtmosKwargs = kwargs

    def derivative(self, state: np.ndarray, time: float) -> float:
        """:meta private:"""
        raise NotImplementedError(
            f"Derivative not implemented for {self.__class__.__name__}"
        )

    def density(self, state: np.ndarray, time: float) -> float:
        """Identically zero density function
        
        :param state: Unused
        :param time: Unused
        :return: 0
        """
        return 0


class SimpleAtmos(AtmosphereModel, model_name="simple_atmos"):
    """Generate simple atmospheric model
    """

    def __init__(self, kwargs: SimpleAtmosKwargs) -> None:
        # Document the keywords used in the atmosphere model. This is required.
        self.kwargs: SimpleAtmosKwargs = kwargs

    def derivative(self, state: np.ndarray, time: float) -> float:
        """:meta private:"""
        raise NotImplementedError(
            f"Derivative not implemented for {self.__class__.__name__}"
        )
        
    ## This function can be changed.
    def density(self, state: np.ndarray, time: float) -> float:
        dim = int(len(state) / 2)

        return self.kwargs.surf_density * np.exp(
            (-(np.linalg.norm(state[:dim]) / self.kwargs.earth_radius) + 1)
        )


class IcaoAtmos(AtmosphereModel, model_name="icao_standard_atmos"):
    def __init__(self, kwargs: IcaoKwargs):
        self.kwargs: IcaoKwargs = kwargs
        self._max_height = 81020
        self._density_at_max_height = _IcaoAtmosphere(self._max_height).density
        
    def derivative(self, state: np.ndarray, time: float) -> float:
        """:meta private:"""
        raise NotImplementedError(
            f"Derivative not implemented for {self.__class__.__name__}"
        )

    def density(self, state: np.ndarray, time: float) -> float:
        dim = int(len(state) / 2)
        position = state[:dim]

        height = np.linalg.norm(position) - self.kwargs.earth_radius
        if height <= self._max_height:
            return _IcaoAtmosphere(height).density
        else:
            # TODO make better high altitude approx
            return self._density_at_max_height * np.exp(height - self._max_height)


class CoesaAtmos(AtmosphereModel, model_name="coesa_atmos"):
    """Uses the COESA76 model to calculate atmospheric density. The most accurate model. This uses lazy importing of the coesa76 model from :mod:`pyatmos`.
    """
    def __init__(self, kwargs: CoesaKwargs):
        # Lazy import of coesa76
        if "_coesa76" not in dir():
            global _coesa76
            # Supress random stdout messages from this import
            with redirect_stdout(StringIO()):
                from pyatmos import coesa76 as _coesa76

        self.kwargs: CoesaKwargs = kwargs
    
    def derivative(self, state: np.ndarray, time: float) -> float:
        """:meta private:"""
        raise NotImplementedError(
            f"Derivative not implemented for {self.__class__.__name__}"
        )

    def density(self, state: np.ndarray, time: float) -> float:
        dim = int(len(state) / 2)
        position = state[:dim]

        height = np.linalg.norm(position) - self.kwargs.earth_radius
        height_in_km = height * 1e-3
        return _coesa76(height_in_km).rho


class CoesaAtmosFast(AtmosphereModel, model_name="coesa_atmos_fast"):
    """Uses a lookup table of COESA76 atmosphere densities to calculate quicker. Marginally less accurate than CoesaAtmos."""

    def __init__(self, kwargs: CoesaFastKwargs):
        self.kwargs: CoesaFastKwargs = kwargs
        assert (
            self.kwargs.precision >= 0
            and int(self.kwargs.precision) == self.kwargs.precision
        ), "Precision must be a non-negative integer"

        # Lazy import of coesa76
        if "_coesa76" not in dir():
            global _coesa76
            with redirect_stdout(StringIO()):
                from pyatmos import coesa76 as _coesa76

        start, end = -611, 1000000
        rounded_start = np.round(start, decimals=-self.kwargs.precision)
        self._start = (
            rounded_start
            if rounded_start >= start
            else rounded_start + 10**self.kwargs.precision
        )
        sample_heights = np.arange(
            self._start,
            end + 1,
            step=10**self.kwargs.precision,
            dtype=np.float64,
        )
        sampled_densities = _coesa76(sample_heights * 1e-3).rho
        self._samples = dict(zip(sample_heights, sampled_densities))

        sampled_derivatives = np.gradient(sampled_densities, 10**self.kwargs.precision)
        self._derivatives = dict(zip(sample_heights, sampled_derivatives))

    def density(self, state: np.ndarray, time: float) -> float:
        dim = int(len(state) / 2)
        position = state[:dim]

        height = np.linalg.norm(position) - self.kwargs.earth_radius
        rounded_height = np.round(height, decimals=-self.kwargs.precision)
        rounded_height = (
            rounded_height
            if rounded_height >= self._start
            else rounded_height + 10**self.kwargs.precision
        )
        if rounded_height > 1000000:
            return 0.0
        try:
            rho = self._samples[rounded_height]
        except KeyError:
            raise Exception(
                f"Height {height}m at time {time} is not supported by the COESA76-fast atmosphere model!"
            )
        return rho

    def derivative(self, state: np.ndarray, time: float) -> float:
        # TODO: Fix this: has a bump
        dim = int(len(state) / 2)
        position = state[:dim]

        height = np.linalg.norm(position) - self.kwargs.earth_radius
        rounded_height = np.round(height, decimals=-self.kwargs.precision)
        rounded_height = (
            rounded_height
            if rounded_height >= self._start
            else rounded_height + 10**self.kwargs.precision
        )
        if rounded_height > 1000000:
            return 0.0
        try:
            return self._derivatives[rounded_height]
        except KeyError:
            raise Exception(
                f"Height {height}m at time {time} is not supported by the COESA76-fast atmosphere model!"
            )


def raise_for_invalid_atmos_model(atmos_model: str) -> None:
    """Raises ValueError if the given simulation method name is not defined
    
    :param atmos_model: The name of the atmosphere model
    :raises ValueError: If the atmosphere model is not supported
    """
    available_models = list(get_available_atmos_models().keys())
    if atmos_model not in available_models:
        raise ValueError(
            f"Atmosphere model {atmos_model} is not supported. Supported models are: {available_models}"
        )


def get_available_atmos_models() -> dict[str, type[AtmosphereModel]]:
    """Find available atmosphere models in atmos.py

    :return: A dictionary of available atmosphere models
    """
    return AtmosphereModel._models


if __name__ == "__main__":
    breakpoint()<|MERGE_RESOLUTION|>--- conflicted
+++ resolved
@@ -85,22 +85,8 @@
             rot_radius = pos_norm
             vel_direction = AtmosphereModel._rot_2d_ccw @ position / pos_norm
         if dim == 3:
-<<<<<<< HEAD
             rot_radius = np.sqrt(np.sum(position ** 2) - state[2] ** 2)
             vel_direction = np.array([*(AtmosphereModel._rot_2d_ccw @ position[:2] / (np.linalg.norm(position[:2]))), 0])
-=======
-            rot_radius = np.sqrt(np.sum(position**2) + state[2] ** 2)
-            vel_direction = np.array(
-                [
-                    *(
-                        AtmosphereModel._rot_2d_ccw
-                        @ position[:2]
-                        / (np.linalg.norm(position[:2]))
-                    ),
-                    0,
-                ]
-            )
->>>>>>> bd9acd86
         speed = EARTH_ROTATIONAL_SPEED * rot_radius
         return speed * vel_direction
 
