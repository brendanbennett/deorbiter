--- conflicted
+++ resolved
@@ -12,15 +12,9 @@
 from deorbit.data_models.atmos import AtmosKwargs, get_model_for_atmos
 from deorbit.data_models.methods import MethodKwargs, get_model_for_sim
 from deorbit.data_models.noise import (
-<<<<<<< HEAD
-    GaussianNoiseKwargs,
-    ImpulseNoiseKwargs,
-    NoiseKwargs,
-=======
     NoiseKwargs,
     ImpulseNoiseKwargs,
     GaussianNoiseKwargs,
->>>>>>> 36fd51ee
 )
 from deorbit.data_models.sim import SimConfig, SimData
 from deorbit.simulator.atmos import (
