from abc import ABC, abstractmethod
from datetime import datetime
from pathlib import Path
from time import thread_time_ns
from typing import Callable

import numpy as np
import numpy.typing as npt
from numpy._typing import ArrayLike
from tqdm import tqdm

from deorbit.data_models.atmos import AtmosKwargs, get_model_for_atmos
from deorbit.data_models.methods import MethodKwargs, get_model_for_sim
from deorbit.data_models.noise import NoiseKwargs, ImpulseNoiseKwargs, GaussianNoiseKwargs
from deorbit.data_models.sim import SimConfig, SimData
from deorbit.simulator.atmos import (
    AtmosphereModel,
    get_available_atmos_models,
    raise_for_invalid_atmos_model,
)
from deorbit.utils.constants import (
    EARTH_RADIUS,
    GM_EARTH,
    MEAN_DRAG_COEFF,
    MEAN_XSECTIONAL_AREA,
    SATELLITE_MASS,
)
from deorbit.utils.dataio import save_sim_data


class Simulator(ABC):
    """
    Base class for simulators.

    Attributes:
        states (list): List of state vectors.
        times (list): List of simulation times.
        _atmosphere_model (Callable): Atmosphere model used for the simulation.
        sim_method_kwargs (MethodKwargs): Configuration for the simulation method.

    Methods:
        export_config(self) -> SimConfig: Returns a configuration object for the simulation.
        set_initial_conditions(self, state: np.ndarray, time: float): Sets the initial conditions for the simulation.
        set_atmosphere_model(self, model_kwargs: AtmosKwargs): Sets the atmosphere model for the simulation.
        atmosphere(self, state: np.ndarray, time: float) -> float: Calculates the atmosphere density at a given state and time.
        run(self, steps: int = None): Runs the simulation for a specified number of steps.
        gather_data(self) -> SimData: Generates a data object containing the simulation data and configuration.
        save_data(self, save_dir_path: str) -> Path: Saves the simulation data to a specified directory.

    Examples:
    ```
    config = deorbit.data_models.sim.SimConfig(
        initial_state=(deorbit.constants.EARTH_RADIUS + 100000, 0, 0, 8000),
        simulation_method_kwargs=deorbit.data_models.methods.RK4Kwargs(time_step=0.1),
        atmosphere_model_kwargs=deorbit.data_models.atmos.CoesaFastKwargs()
    )
    sim = Simulator(config)
    sim.run(150000)
    ```
    """

    _methods: dict = {}
    _available_noise_types = ["gaussian", "impulse"]

    def __init_subclass__(cls, method_name: str = None, **kwargs):
        # This special method is called when a _subclass_ is defined in the code.
        # This allows the `method_name` to be passed as an argument to the subclass instantiator
        if method_name is None:
            raise SyntaxError(
                "'method_name' must be supplied as an argument when defining a subclass of Simulator"
            )
        super().__init_subclass__(**kwargs)
        cls._methods[method_name] = cls

    def __new__(cls, config: SimConfig):
        """
        Create a new instance of the simulator using the specified configuration.

        Args:
            config (SimConfig): The configuration object for the simulator.

        Returns:
            object: An instance of the simulator matching the simulation method defined in config.

        Raises:
            ValueError: If the specified simulation method is invalid.
        """
        method_name = config.simulation_method_kwargs.method_name
        raise_for_invalid_sim_method(method_name)
        method_cls = cls._methods[method_name]
        return super().__new__(method_cls)

    def __init__(self, config: SimConfig):
        super().__init__()
        self.states = []
        self.times = []
        self._atmosphere_model = None
        self.sim_method_kwargs = config.simulation_method_kwargs
        self.time_of_last_run = datetime.now()
<<<<<<< HEAD
        self.Jacobian = []  # Placeholder for the Jacobian matrix
=======
        self._noise_types = None
>>>>>>> f1c559b8

        self.set_atmosphere_model(config.atmosphere_model_kwargs)
        self.set_initial_conditions(config.initial_state, config.initial_time)

    def compute_jacobian(self, state):
        """ Computes the Jacobian matrix for the state transition function at the given state. """
        x, y = state[:self.dim]
        vx, vy = state[self.dim:]
        jacobian = np.zeros((4, 4))
        
        # Fill in the derivatives for position update
        jacobian[0:2, 2:4] = np.eye(2) * self.time_step  # dx/dvx and dy/dvy are straightforward
        
        # Compute derivatives involving gravity and drag for the velocity update
        r = np.sqrt(x**2 + y**2)
        grav_factor = -GM_EARTH / r**3
        jacobian[2:4, 0:2] = np.outer([x, y], [x, y]) * grav_factor * self.time_step
        
        # Adding drag components, which depend on velocity and atmospheric density
        rho = self.atmosphere(state, self.times[-1])
        drag_coeff = -0.5 * MEAN_DRAG_COEFF * MEAN_XSECTIONAL_AREA * rho / SATELLITE_MASS
        speed = np.linalg.norm([vx, vy])
        jacobian[2:4, 2:4] = (np.eye(2) - drag_coeff * speed * np.outer([vx, vy], [vx, vy])) * self.time_step
        return jacobian


    def export_config(self) -> SimConfig:
        """
        Returns:
            SimConfig: Config object which can be used to recreate this simulation
        """
        assert len(self.states) > 0 and len(self.times) > 0
        config = SimConfig(
            initial_state=list(self.states[0]),
            initial_time=self.times[0],
            simulation_method_kwargs=self.sim_method_kwargs,
            atmosphere_model_kwargs=self._atmosphere_model.kwargs,
        )
        return config

    def _reset_state_and_time(self) -> None:
        self.states = list()
        self.times = list()

    def set_initial_conditions(self, state: np.ndarray, time: float):
        """Resets the simulation and initialises values with the given state vector and time"""
        # Makes sure state is a numpy array
        state = np.array(state, dtype=float)
        assert state.shape == (
            2 * self.dim,
        ), f"Incorrect shape for initial state {state}. Expected {(2*self.dim,)}, got {state.shape}"
        self._reset_state_and_time()
        self.states.append(state)
        self.times.append(time)

    def set_atmosphere_model(self, model_kwargs: AtmosKwargs) -> None:
        model_name = model_kwargs.atmos_name
        raise_for_invalid_atmos_model(model_name)
        self._atmosphere_model: AtmosphereModel = AtmosphereModel(model_kwargs)

    def _pos_from_state(self, state: np.ndarray) -> np.ndarray:
        return state[: self.dim]

    def _vel_from_state(self, state: np.ndarray) -> np.ndarray:
        return state[self.dim :]

    def atmosphere(self, state: np.ndarray, time: float) -> float:
        return self._atmosphere_model.density(state, time)

    def _gravity_accel(self, state: np.ndarray) -> np.ndarray:
        """Calculate acceleration by gravity.

        Args:
            state: (np.ndarray)

        Returns:
            np.ndarray: Acceleration by gravity vector
        """
        position = state[: self.dim]
        radius = np.linalg.norm(position)
        return -position * GM_EARTH / (radius**3)

    def _drag_accel(self, state: np.ndarray, time: float) -> np.ndarray:
        """Calculates acceleration on the satellite due to drag in a particular state.
        Uses the chosen atmosphere model to calculate air density.

        Args:
            state (np.ndarray)
            time (float)

        Returns:
            np.ndarray: Acceleration by drag vector
        """
        accel = (
            -(1 / (2 * SATELLITE_MASS))
            * self.atmosphere(state, time)
            * MEAN_XSECTIONAL_AREA
            * MEAN_DRAG_COEFF
            * state[self.dim :]
            * np.linalg.norm(state[self.dim :])
        )
        return accel

    def _calculate_accel(self, state: np.ndarray, time: float) -> np.ndarray:
        drag_accel = self._drag_accel(state=state, time=time)
        grav_accel = self._gravity_accel(state=state)
        # print(f"state {state} at time {time} has drag accel {np.linalg.norm(drag_accel)} \
        # and gravity accel {np.linalg.norm(grav_accel)}")
        if self.noise_types is None:
            return drag_accel + grav_accel

        noise_accel = 0
        if "gaussian" in self.noise_types:
            # gaussian noise accounting for random changes throughout the deorbit process
            noise_kwargs: GaussianNoiseKwargs = self.noise_types["gaussian"]
            noise_accel += np.linalg.norm(
                drag_accel + grav_accel
            ) * np.random.normal(0, noise_kwargs.noise_strength, size=2)

        if "impulse" in self.noise_types:
            # impulsive noise akin to one off large scale collisions within the atmosphere
            # could make chance of collison/collision frequency a parameter to be inputted by the user??
            noise_kwargs: ImpulseNoiseKwargs = self.noise_types["impulse"]
            collision_chance = np.random.random()
            if collision_chance < noise_kwargs.impulse_probability:
                # Impulse in a random direction
                direction = np.random.uniform(0, 2 * np.pi)
                direction = np.array([np.cos(direction), np.sin(direction)])
                noise_accel += direction * noise_kwargs.impulse_strength
        return drag_accel + grav_accel + noise_accel

    def _step_time(self) -> None:
        self.times.append(self.times[-1] + self.time_step)

    def _objective_function(self, state: np.ndarray, time: float) -> np.ndarray:
        """The function that gives the derivative our state vector x' = f(x,t).
        Returns a flat array (x1', x2', x3', v1', v2', v3')"""
        accel = self._calculate_accel(state, time)
        return np.concatenate((state[self.dim :], accel))

    def is_terminal(self, state: np.ndarray) -> bool:
        return np.linalg.norm(self._pos_from_state(state)) <= EARTH_RADIUS

    @abstractmethod
    def _run_method(self, steps: int | None) -> None: ...

    def run(self, steps: int = None):
        self.time_of_last_run = datetime.now()
        start_time = thread_time_ns()

        # Run with selected simulation method
        self._run_method(steps)

        elapsed_time = (thread_time_ns() - start_time) * 1e-9

        if self.is_terminal(self.states[-1]):
            print(
                f"Impacted at {self.states[-1][:self.dim]} at velocity {self.states[-1][self.dim:]} at simulated time {self.times[-1]}s."
            )

        print(f"Simulation finished in {elapsed_time:.5f} seconds")

    @property
    def time_step(self):
        return self.sim_method_kwargs.time_step

    @property
    def dim(self):
        return self.sim_method_kwargs.dimension

    @property
    def noise_types(self) -> dict[str, NoiseKwargs]:
        """Returns a dictionary of noise types and their parameters. Empty dict if no noise is present.

        Returns:
            dict[str, NoiseKwargs]: Dictionary of noise types and their kwargs models.
        """
        return self.sim_method_kwargs.noise_types

    def gather_data(self) -> SimData:
        """Generates a portable data object containing all the simulation data reqiured to save.

        Returns:
            SimData: pydantic data model containing both simulated data and config.
        """
        states = np.array(self.states)
        assert self.dim * 2 == states.shape[1]

        if self.dim == 2:
            data = SimData(
                x1=states[:, 0],
                x2=states[:, 1],
                v1=states[:, 2],
                v2=states[:, 3],
                times=self.times,
                Jacobian = self.Jacobian,
            )
        elif self.dim == 3:
            data = SimData(
                x1=states[:, 0],
                x2=states[:, 1],
                x3=states[:, 2],
                v1=states[:, 3],
                v2=states[:, 4],
                v3=states[:, 5],
                times=self.times,
                Jacobian = self.Jacobian
            )
        else:
            raise Exception("Sim dimension is not 2 or 3!")
        return data

    def save_data(self, save_dir_path: str, format: str = "json") -> Path:
        """Saves simulation data to [save_dir_path] directory as defined in the SimData data model.

        File name format: sim_data_[unix time in ms].json

        Args:
            save_dir_path (Path like): Data directory to save json file.
        """
        save_path = save_sim_data(
            self.gather_data(),
            self.export_config(),
            dir_path_string=save_dir_path,
            format=format,
            run_time=self.time_of_last_run,
        )
        return save_path


class EulerSimulator(Simulator, method_name="euler"):
<<<<<<< HEAD
    def _step_state_euler(self):
        # Calculate the next state using the Euler method
        current_state = self.states[-1]
        dt = self.time_step
        next_state = current_state + self._objective_function(current_state, self.times[-1]) * dt
        
        # Update the Jacobian as well for use in EKF
        self.Jacobian.append(self.compute_jacobian(current_state))
        
        # Saving the new state
=======
    def _step_state_euler(self) -> None:
        self._step_time()
        next_state = np.array(self.states[-1], dtype=float)
        next_state += (
            self._objective_function(self.states[-1], self.times[-1])
            * self.time_step
        )
>>>>>>> f1c559b8
        self.states.append(next_state)
        self._step_time()

    def _run_method(self, steps: int | None) -> None:
        """Simple forward euler integration technique"""
        print(
            f"Running simulation with Euler integrator with {self.noise_types} noise"
        )
        # Boilerplate code for stepping the simulation
        if steps is None:
            iters = 0
            while not self.is_terminal(self.states[-1]):
                self._step_state_euler()
                iters += 1
        else:
            for i in tqdm(range(steps)):
                if self.is_terminal(self.states[-1]):
                    iters = i
                    break
                self._step_state_euler()
            else:
                iters = steps

        print(
            f"Ran {iters} iterations at time step of {self.time_step} seconds"
        )


class AdamsBashforthSimulator(Simulator, method_name="adams_bashforth"):
    def _step_state_euler(self) -> None:
        self._step_time()
        self.Jacobian.append(self.compute_jacobian(self.states[-1]))
        next_state = np.array(self.states[-1], dtype=float)
        next_state += (
            self._objective_function(self.states[-1], self.times[-1])
            * self.time_step
        )
        self.states.append(next_state)

    def _step_state_adams_bashforth(self, buffer: list) -> None:
        func_n_minus_2, func_n_minus_1 = buffer
        # Update with two step Adams-Bashforth
        next_state = (
            self.states[-1]
            + (3 / 2) * self.time_step * func_n_minus_1
            - (1 / 2) * self.time_step * func_n_minus_2
        )
        # Update buffer with next function evaluation f(xn, tn)
        self._step_time()
        buffer.append(self._objective_function(next_state, self.times[-1]))
        del buffer[0]
        self.Jacobian.append(self.compute_jacobian(self.states[-1]))
        self.states.append(next_state)

    def _run_method(self, steps: int | None) -> None:
        """Two-step Adams-Bashforth integration technique.

        A linear multistep method that only samples the function at the same time steps as are output.
        This contrasts with the Runge-Kutta methods which take intermediatesamples between time steps.
        This allows buffering of previous calls to the right-hand-side function of the ODE which is
        fairly expensive."""
        if len(self.noise_types) == 0:
            print(
                f"Running simulation with Two-step Adams-Bashforth integrator without noise"
            )
        else:
            print(
                f"Running simulation with Two-step Adams-Bashforth integrator with {self.noise_types} noise"
            )
        function_buffer = list()
        iters = 0
        # Initialise function buffer with f(x0, t0) and f(x1, t1)
        function_buffer.append(
            self._objective_function(self.states[-1], self.times[-1])
        )
        # We calculate f(x1, t1) using the forward euler method.
        self._step_state_euler()
        function_buffer.append(
            self._objective_function(self.states[-1], self.times[-1])
        )
        # Boilerplate code for stepping the simulation
        if steps is None:
            iters = 0
            while not self.is_terminal(self.states[-1]):
                self._step_state_adams_bashforth(function_buffer)
                iters += 1
                ## This is useful for verbose height for each orbit
                # if len(self.states) > 3 and self.states[-1][0] < self.states[-2][0] and self.states[-2][0] > self.states[-3][0]:
                #     print(f"height = {np.linalg.norm(self.states[-1][:self.dim])}")
        else:
            for i in tqdm(range(steps)):
                if self.is_terminal(self.states[-1]):
                    iters = i
                    break
                self._step_state_adams_bashforth(function_buffer)
            else:
                iters = steps

        print(
            f"Ran {iters} iterations at time step of {self.time_step} seconds"
        )


class RK4Simulator(Simulator, method_name="RK4"):
    def _step_state_RK4(self) -> None:
        self._step_time()
        next_state = np.array(self.states[-1])
        k1 = self._objective_function(self.states[-1], self.times[-1])
        k2 = self._objective_function(
            (self.states[-1] + (self.time_step * k1) / 2),
            (self.times[-1] + self.time_step / 2),
        )
        k3 = self._objective_function(
            (self.states[-1] + (self.time_step * k2) / 2),
            (self.times[-1] + self.time_step / 2),
        )
        k4 = self._objective_function(
            (self.states[-1] + self.time_step * k3),
            (self.times[-1] + self.time_step),
        )
        next_state += self.time_step * (1 / 6) * (k1 + 2 * k2 + 2 * k3 + k4)
        self.states.append(next_state)

    def _run_method(self, steps: int | None) -> None:
        """4th order Runge Kutta Numerical Integration Method"""
        print("Running simulation with RK4 integrator")
        iters = 0
        # Boilerplate code for stepping the simulation
        if steps is None:
            iters = 0
            while not self.is_terminal(self.states[-1]):
                self._step_state_RK4()
                iters += 1
        else:
            for i in tqdm(range(steps)):
                if self.is_terminal(self.states[-1]):
                    iters = i
                    break
                self._step_state_RK4()
            else:
                iters = steps

        print(
            f"Ran {iters} iterations at time step of {self.time_step} seconds"
        )


def raise_for_invalid_sim_method(sim_method: str) -> None:
    """Raises ValueError if the given simulation method name is not defined"""
    available_methods = list(get_available_sim_methods().keys())
    if sim_method not in available_methods:
        raise ValueError(
            f"Simulation method {sim_method} is not supported. Supported methods are: {available_methods}"
        )


def raise_for_invalid_noise_type(
    noise_types: dict[str, dict | NoiseKwargs] | None) -> None:
    """Raises ValueError if any of the given list of noise types is not defined"""
    if noise_types is None:
        return
    if isinstance(noise_types, str):
        raise ValueError("Noise types must be provided as a dictionary of {noise_name: noise_kwargs}")
    if not set(noise_types.keys()) <= set(Simulator._available_noise_types):
        raise ValueError(
            f"Noise types {list(set(noise_types.keys()) - set(Simulator._available_noise_types))} "
            "are not supported. Supported methods are: {Simulator._available_noise_types=}"
        )


def get_available_sim_methods() -> dict[str, type[Simulator]]:
    """Python magic to find the names of implemented simulation methods.

    Returns:
        dict[str, subclass(Simulator)]: a dictionary of `{name: method class}`
    """
    return Simulator._methods


def generate_sim_config(
    sim_method: str,
    atmos_model: str,
    initial_state: npt.ArrayLike,
    initial_time: float = 0.0,
    time_step: float = 0.1,
    noise_types: dict[str, dict | NoiseKwargs] | None = None,
    sim_method_kwargs: dict | type[MethodKwargs] | None = None,
    atmos_kwargs: dict | type[AtmosKwargs] | None = None,
) -> SimConfig:
    assert len(initial_state) % 2 == 0
    
    if noise_types is None:
        noise_types = {}

    raise_for_invalid_sim_method(sim_method)
    raise_for_invalid_atmos_model(atmos_model)
    raise_for_invalid_noise_type(noise_types)

    dimension: int = int(len(initial_state) / 2)
    method_kwargs_model: type[MethodKwargs] = get_model_for_sim(sim_method)
    atmos_kwargs_model: type[AtmosKwargs] = get_model_for_atmos(atmos_model)

    if sim_method_kwargs is None:
        # Use the defaults set by the data model
        sim_method_kwargs = method_kwargs_model(
            dimension=dimension,
            time_step=time_step,
            noise_types=noise_types,
        )
    elif type(sim_method_kwargs) is dict:
        # If a user supplies time_step in this dictionary, prefer it over the one supplied as an argument
        if "dimension" in sim_method_kwargs:
            dimension = sim_method_kwargs.pop("dimension")
        if "time_step" in sim_method_kwargs:
            time_step = sim_method_kwargs.pop("time_step")
        if "noise_types" in sim_method_kwargs:
            noise_types = sim_method_kwargs.pop("noise_types")
        sim_method_kwargs = method_kwargs_model(
            dimension=dimension,
            time_step=time_step,
            noise_types=noise_types,
            **sim_method_kwargs,
        )
    elif (
        type(sim_method_kwargs) is not method_kwargs_model
        and type(sim_method_kwargs) in get_available_sim_methods().values()
    ):
        raise ValueError(
            f"Mismatched kwargs object provided. Expected kwargs for {sim_method}, got kwargs for {sim_method_kwargs.method_name}"
        )
    else:
        raise ValueError(
            "Simulation method kwargs are invalid. Must either be a dict, a MethodKwargs instance or None"
        )

    if atmos_kwargs is None:
        # Use the defaults set by the data model
        atmos_kwargs = atmos_kwargs_model()
    elif type(atmos_kwargs) is dict:
        atmos_kwargs = atmos_kwargs_model(**atmos_kwargs)
    elif (
        type(atmos_kwargs) is not atmos_kwargs_model
        and type(atmos_kwargs) in get_available_atmos_models().values()
    ):
        raise ValueError(
            f"Mismatched kwargs object provided. Expected kwargs for {atmos_model}, got kwargs for {atmos_kwargs.atmos_name}"
        )
    else:
        raise ValueError(
            "Atmosphere model kwargs are invalid. Must either be a dict, a AtmosKwargs instance or None"
        )

    config = SimConfig(
        initial_state=initial_state,
        initial_time=initial_time,
        simulation_method=sim_method,
        simulation_method_kwargs=sim_method_kwargs,
        atmosphere_model=atmos_model,
        atmosphere_model_kwargs=atmos_kwargs,
    )
    return config


def run_with_config(
    config: SimConfig,
    steps: int | None = None,
) -> Simulator:
    sim = Simulator(config)
    sim.run(steps=steps)
    return sim


def run(
    sim_method: str,
    atmos_model: str,
    initial_state: npt.ArrayLike,
    initial_time: float = 0.0,
    time_step: float = 0.1,
    noise_types: dict[str, dict | NoiseKwargs] | None = None,
    sim_method_kwargs: dict | type[MethodKwargs] | None = None,
    atmos_kwargs: dict | type[AtmosKwargs] | None = None,
    steps: int | None = None,
) -> Simulator:
    config = generate_sim_config(
        sim_method=sim_method,
        atmos_model=atmos_model,
        initial_state=initial_state,
        initial_time=initial_time,
        time_step=time_step,
        noise_types=noise_types,
        sim_method_kwargs=sim_method_kwargs,
        atmos_kwargs=atmos_kwargs,
    )
    sim = run_with_config(config, steps)
    return sim


if __name__ == "__main__":
    # TODO implement CLI
    breakpoint()
    pass<|MERGE_RESOLUTION|>--- conflicted
+++ resolved
@@ -97,11 +97,8 @@
         self._atmosphere_model = None
         self.sim_method_kwargs = config.simulation_method_kwargs
         self.time_of_last_run = datetime.now()
-<<<<<<< HEAD
+        self._noise_types = None
         self.Jacobian = []  # Placeholder for the Jacobian matrix
-=======
-        self._noise_types = None
->>>>>>> f1c559b8
 
         self.set_atmosphere_model(config.atmosphere_model_kwargs)
         self.set_initial_conditions(config.initial_state, config.initial_time)
@@ -333,7 +330,6 @@
 
 
 class EulerSimulator(Simulator, method_name="euler"):
-<<<<<<< HEAD
     def _step_state_euler(self):
         # Calculate the next state using the Euler method
         current_state = self.states[-1]
@@ -344,15 +340,6 @@
         self.Jacobian.append(self.compute_jacobian(current_state))
         
         # Saving the new state
-=======
-    def _step_state_euler(self) -> None:
-        self._step_time()
-        next_state = np.array(self.states[-1], dtype=float)
-        next_state += (
-            self._objective_function(self.states[-1], self.times[-1])
-            * self.time_step
-        )
->>>>>>> f1c559b8
         self.states.append(next_state)
         self._step_time()
 
