--- conflicted
+++ resolved
@@ -1,184 +1,173 @@
-import matplotlib.pyplot as plt
-import numpy as np
-import numpy.typing as npt
-from pydantic import BaseModel
-
-from deorbit.utils.constants import EARTH_RADIUS, EARTH_ROTATIONAL_SPEED
-
-
-class Observer:
-    def __init__(self, **kwargs):
-        """
-        ATTRIBUTES:
-        :::Earth Model Configuration:::
-        self.radius: Sets the distance of the Earth's radius
-        self.rotation: Sets the speed in rad/s of the Earth's rotation
-
-        :::Radar Stations Configuration:::
-        self.number_of_radars: Determines how many radar stations are used in the simulation, default 1
-        self.positions_of_radars: Optional numpy array containing [longitude, latitude] for each satellite, otherwise default positions set
-        self.radar_variance_per_m: Simulates the uncertainty in the measurement. The variance increases linearly as distance to satellite increases. Default 0.1
-
-        :::Observer Output:::
-        self.observed_states: After the Observer has been run, observed states are stored here to be used in the Predictor
-        self.observed_times: After the Observer has been run, observed times are stored here to be used in the Predictor
-        self.observed_covariances: The noise covariance associated with each state measurement made by the radar stations
-        
-        METHODS:
-        self.plot_config(): Shows a 3D plot of the radar station configuration
-
-        self.run(simulator_instance, checking_interval):
-        ->simulator_instance: the instance of the Simulator class which contains .times and .states which are used in this method.
-        ->checking_interval: Radars check for line of sight at regular time intervals equal to (checking_interval * simulator interval) seconds.
-        """
-        self.radius: float = kwargs.get("radius", EARTH_RADIUS)
-        self.rotation: float = kwargs.get("rotation", EARTH_ROTATIONAL_SPEED)
-        self.number_of_radars: int = kwargs.get("number_of_radars", 1)
-        self.positions_of_radars: npt.NDArray = kwargs.get(
-            "positions_of_radars", self._default_radar_positions(self.number_of_radars)
-        )
-        self.radar_variance_per_m: float = kwargs.get("radar_noise_factor", 0.1)
-        self.observed_states: list[list[float]] | None = None
-        self.observed_times: list[float] | None = None
-        self.observed_covariances: npt.NDArray = None
-
-        self._radar_position_validator()
-
-    @classmethod
-    def _default_radar_positions(cls, number_of_radars: int) -> npt.NDArray:
-        """
-        Sets default radar positions, returns longitude and latitude of radars equally spaced around the equator.
-        """
-        delta_lon = (np.pi * 2) / number_of_radars
-        rad_default_positions = np.zeros(shape=(number_of_radars, 2))
-        for i in range(number_of_radars):
-            radar_lon = 0 + i * delta_lon
-            rad_default_positions[i, 0] = radar_lon
-        return rad_default_positions
-
-    def _radar_position_validator(self):
-        """
-        Validates shape of the numpy array containing radar positions
-        """
-        if self.positions_of_radars.shape != (self.number_of_radars, 2):
-            raise ValueError(
-                f"positions_of_radars must be a numpy array with shape ({self.number_of_radars}, 2)"
-            )
-
-    def _rad_xyz(self, longlat):
-        """
-        Gives x and y on the Earth surface at a specified longitude and latitude
-        """
-        x_earth = self.radius * np.cos(longlat[1]) * np.sin(longlat[0])
-        z_earth = self.radius * np.sin(longlat[1]) * np.sin(longlat[0])
-        y_earth = self.radius * np.cos(longlat[0])
-
-        return x_earth, y_earth, z_earth
-
-    def _measurement_noise(self, rad_longlat, sat_state):
-        """
-        Method which returns the observed state with additional measurement noise sampled from a multivariate Gaussian.
-        The noise increases linearly as distance between the radar and the satellite increases.
-        """
-        distance = np.linalg.norm(sat_state[0:3] - self._rad_xyz(rad_longlat))
-        variance = distance * self.radar_variance_per_m
-
-        cov = np.diag([variance, variance, variance, variance])
-        noisy_state = np.random.multivariate_normal(sat_state, cov)
-
-<<<<<<< HEAD
-        return noisy_state
-
-    def _check_los(self, longlat, state):
-=======
-        return noisy_state, cov
-    
-    def _check_los(self, longlat, state):  
->>>>>>> b3a66471
-        """
-        Checking line of sight using radar longlat and satellite state
-        """
-        if np.dot(self._rad_xyz(longlat), (state[0:3] - self._rad_xyz(longlat))) >= 0:
-            return True
-        else:
-            return False
-
-    def plot_config(self):
-        """
-        Method which gives a visual representation of radar station layout
-        """
-        r = self.radius
-
-        theta = np.linspace(0, 2 * np.pi, 100)
-        phi = np.linspace(0, np.pi, 100)
-        theta, phi = np.meshgrid(theta, phi)
-
-        x = r * np.sin(phi) * np.cos(theta)
-        y = r * np.sin(phi) * np.sin(theta)
-        z = r * np.cos(phi)
-
-        fig = plt.figure()
-        ax = fig.add_subplot(111, projection="3d")
-
-        ax.plot_surface(x, y, z, color="g", alpha=0.5)
-
-        for i, xi in enumerate(self.positions_of_radars):
-            x_radar, y_radar, z_radar = self._rad_xyz(xi)
-            ax.scatter(
-                x_radar,
-                y_radar,
-                z_radar,
-                color="r",
-                marker="o",
-                s=50,
-                edgecolors="black",
-            )
-
-        ax.set_xlabel("X")
-        ax.set_ylabel("Y")
-        ax.set_zlabel("Z")
-        ax.set_title("Earth Radar Station Config")
-        plt.show()
-
-    def run(self, simulator_instance, checking_interval):
-        """
-        Runs the simulation of the radar measurements using an instance of the deorbit simulation. 
-        Radars check for line of sight at regular time intervals equal to (checking_interval * simulator interval) seconds.
-        Returns self.observed_times and self.observed_states class attributes containing the times and states
-        when the satellite has been observed by a radar station.
-        """
-        times_observed = []
-        states_observed = []
-        covariances = []
-
-        # Only checking the states at a regular interval specified by time_step
-        radar_initial_positions = self.positions_of_radars
-        times_checked = simulator_instance.times[::checking_interval]
-        states_checked = simulator_instance.states[::checking_interval]
-
-        for i, xi in enumerate(times_checked):
-            for radar, longlat in enumerate(radar_initial_positions):  # For each radar:
-                longlat[0] = (
-                    longlat[0] + self.rotation * times_checked[i]
-                )  # Move longitude in line with Earth's rotation
-                in_sight = self._check_los(
-                    longlat, states_checked[i]
-                )  # Check if the satellite is in los
-                if (
-                    in_sight == True
-                ):  # If the satellite is in los, append the time and state to list of observed states
-                    times_observed.append(times_checked[i])
-<<<<<<< HEAD
-                    states_observed.append(
-                        self._measurement_noise(longlat, states_checked[i])
-                    )
-=======
-                    noisy_state, covariance = self._measurement_noise(longlat, states_checked[i])
-                    states_observed.append(noisy_state)
-                    covariances.append(covariance)
->>>>>>> b3a66471
-                    break  # If it is in los, avoid checking other radars and move to next checking interval
-
-        self.observed_times = np.array(times_observed)
-        self.observed_states = np.array(states_observed)
-        self.observed_covariances = np.array(covariances)
+import matplotlib.pyplot as plt
+import numpy as np
+import numpy.typing as npt
+from pydantic import BaseModel
+
+from deorbit.utils.constants import EARTH_RADIUS, EARTH_ROTATIONAL_SPEED
+
+
+class Observer:
+    def __init__(self, **kwargs):
+        """
+        ATTRIBUTES:
+        :::Earth Model Configuration:::
+        self.radius: Sets the distance of the Earth's radius
+        self.rotation: Sets the speed in rad/s of the Earth's rotation
+
+        :::Radar Stations Configuration:::
+        self.number_of_radars: Determines how many radar stations are used in the simulation, default 1
+        self.positions_of_radars: Optional numpy array containing [longitude, latitude] for each satellite, otherwise default positions set
+        self.radar_variance_per_m: Simulates the uncertainty in the measurement. The variance increases linearly as distance to satellite increases. Default 0.1
+
+        :::Observer Output:::
+        self.observed_states: After the Observer has been run, observed states are stored here to be used in the Predictor
+        self.observed_times: After the Observer has been run, observed times are stored here to be used in the Predictor
+        self.observed_covariances: The noise covariance associated with each state measurement made by the radar stations
+        
+        METHODS:
+        self.plot_config(): Shows a 3D plot of the radar station configuration
+
+        self.run(simulator_instance, checking_interval):
+        ->simulator_instance: the instance of the Simulator class which contains .times and .states which are used in this method.
+        ->checking_interval: Radars check for line of sight at regular time intervals equal to (checking_interval * simulator interval) seconds.
+        """
+        self.radius: float = kwargs.get("radius", EARTH_RADIUS)
+        self.rotation: float = kwargs.get("rotation", EARTH_ROTATIONAL_SPEED)
+        self.number_of_radars: int = kwargs.get("number_of_radars", 1)
+        self.positions_of_radars: npt.NDArray = kwargs.get(
+            "positions_of_radars", self._default_radar_positions(self.number_of_radars)
+        )
+        self.radar_variance_per_m: float = kwargs.get("radar_noise_factor", 0.1)
+        self.observed_states: list[list[float]] | None = None
+        self.observed_times: list[float] | None = None
+        self.observed_covariances: npt.NDArray = None
+
+
+        self._radar_position_validator()
+
+    @classmethod
+    def _default_radar_positions(cls, number_of_radars: int) -> npt.NDArray:
+        """
+        Sets default radar positions, returns longitude and latitude of radars equally spaced around the equator.
+        """
+        delta_lon = (np.pi * 2) / number_of_radars
+        rad_default_positions = np.zeros(shape=(number_of_radars, 2))
+        for i in range(number_of_radars):
+            radar_lon = 0 + i * delta_lon
+            rad_default_positions[i, 0] = radar_lon
+        return rad_default_positions
+
+    def _radar_position_validator(self):
+        """
+        Validates shape of the numpy array containing radar positions
+        """
+        if self.positions_of_radars.shape != (self.number_of_radars, 2):
+            raise ValueError(
+                f"positions_of_radars must be a numpy array with shape ({self.number_of_radars}, 2)"
+            )
+
+    def _rad_xyz(self, longlat):
+        """
+        Gives x and y on the Earth surface at a specified longitude and latitude
+        """
+        x_earth = self.radius * np.cos(longlat[1]) * np.sin(longlat[0])
+        z_earth = self.radius * np.sin(longlat[1]) * np.sin(longlat[0])
+        y_earth = self.radius * np.cos(longlat[0])
+
+        return x_earth, y_earth, z_earth
+
+    def _measurement_noise(self, rad_longlat, sat_state):
+        """
+        Method which returns the observed state with additional measurement noise sampled from a multivariate Gaussian.
+        The noise increases linearly as distance between the radar and the satellite increases.
+        """
+        distance = np.linalg.norm(sat_state[0:3] - self._rad_xyz(rad_longlat))
+        variance = distance * self.radar_variance_per_m
+
+        cov = np.diag([variance, variance, variance, variance])
+        noisy_state = np.random.multivariate_normal(sat_state, cov)
+
+        return noisy_state, cov
+    
+    def _check_los(self, longlat, state):  
+        """
+        Checking line of sight using radar longlat and satellite state
+        """
+        if np.dot(self._rad_xyz(longlat), (state[0:3] - self._rad_xyz(longlat))) >= 0:
+            return True
+        else:
+            return False
+
+    def plot_config(self):
+        """
+        Method which gives a visual representation of radar station layout
+        """
+        r = self.radius
+
+        theta = np.linspace(0, 2 * np.pi, 100)
+        phi = np.linspace(0, np.pi, 100)
+        theta, phi = np.meshgrid(theta, phi)
+
+        x = r * np.sin(phi) * np.cos(theta)
+        y = r * np.sin(phi) * np.sin(theta)
+        z = r * np.cos(phi)
+
+        fig = plt.figure()
+        ax = fig.add_subplot(111, projection="3d")
+
+        ax.plot_surface(x, y, z, color="g", alpha=0.5)
+
+        for i, xi in enumerate(self.positions_of_radars):
+            x_radar, y_radar, z_radar = self._rad_xyz(xi)
+            ax.scatter(
+                x_radar,
+                y_radar,
+                z_radar,
+                color="r",
+                marker="o",
+                s=50,
+                edgecolors="black",
+            )
+
+        ax.set_xlabel("X")
+        ax.set_ylabel("Y")
+        ax.set_zlabel("Z")
+        ax.set_title("Earth Radar Station Config")
+        plt.show()
+
+    def run(self, simulator_instance, checking_interval):
+        """
+        Runs the simulation of the radar measurements using an instance of the deorbit simulation. 
+        Radars check for line of sight at regular time intervals equal to (checking_interval * simulator interval) seconds.
+        Returns self.observed_times and self.observed_states class attributes containing the times and states
+        when the satellite has been observed by a radar station.
+        """
+        times_observed = []
+        states_observed = []
+        covariances = []
+
+        # Only checking the states at a regular interval specified by time_step
+        radar_initial_positions = self.positions_of_radars
+        times_checked = simulator_instance.times[::checking_interval]
+        states_checked = simulator_instance.states[::checking_interval]
+
+        for i, xi in enumerate(times_checked):
+            for radar, longlat in enumerate(radar_initial_positions):  # For each radar:
+                longlat[0] = (
+                    longlat[0] + self.rotation * times_checked[i]
+                )  # Move longitude in line with Earth's rotation
+                in_sight = self._check_los(
+                    longlat, states_checked[i]
+                )  # Check if the satellite is in los
+                if (
+                    in_sight == True
+                ):  # If the satellite is in los, append the time and state to list of observed states
+                    times_observed.append(times_checked[i])
+                    noisy_state, covariance = self._measurement_noise(longlat, states_checked[i])
+                    states_observed.append(noisy_state)
+                    covariances.append(covariance)
+                    break  # If it is in los, avoid checking other radars and move to next checking interval
+
+        self.observed_times = np.array(times_observed)
+        self.observed_states = np.array(states_observed)
+        self.observed_covariances = np.array(covariances)