--- conflicted
+++ resolved
@@ -1,253 +1,248 @@
-import matplotlib.pyplot as plt
-import numpy as np
-import numpy.typing as npt
-
-from deorbit.utils.constants import EARTH_RADIUS, EARTH_ROTATIONAL_SPEED
-from deorbit.utils.coords import cart_from_latlong
-
-
-class Observer:
-    def __init__(self, **kwargs):
-        """
-        ATTRIBUTES:
-        :::Earth Model Configuration:::
-        self.radius: Sets the distance of the Earth's radius
-        self.rotation: Sets the speed in rad/s of the Earth's rotation
-
-        :::Radar Stations Configuration:::
-        self.number_of_radars: Determines how many radar stations are used in the simulation, default 1
-        self.positions_of_radars: Optional numpy array containing [latitude, longitude] for each satellite, otherwise default positions set
-        self.radar_variance_per_m: Simulates the uncertainty in the measurement. The variance increases linearly as distance to satellite increases. Default 0.1
-
-        :::Observer Output:::
-        self.observed_states: After the Observer has been run, observed states are stored here to be used in the Predictor
-        self.observed_times: After the Observer has been run, observed times are stored here to be used in the Predictor
-        self.observed_covariances: The noise covariance associated with each state measurement made by the radar stations
-
-        METHODS:
-        self.plot_config(): Shows a 3D plot of the radar station configuration
-
-        self.run(sim_times, sim_states, checking_interval):
-        ->sim_states: the states of the satellite given by the Simulator
-        ->sim_times: the time steps of each state given by the Simulator
-        ->checking_interval: Radars check for line of sight at regular time intervals equal to (checking_interval * simulator interval) seconds.
-        """
-        self.dim: float = kwargs.get("dim", 2)
-        self.radius: float = kwargs.get("radius", EARTH_RADIUS)
-        self.rotation: float = kwargs.get("rotation", EARTH_ROTATIONAL_SPEED)
-        self.number_of_radars: int = kwargs.get("number_of_radars", 1)
-        self.positions_of_radars: npt.NDArray = kwargs.get(
-            "positions_of_radars",
-            self._default_radar_positions(self.number_of_radars, self.dim),
-        )
-        # Observation distances are about 50-500km.
-        self.radar_position_std_per_distance: float = kwargs.get("radar_position_std_per_distance", 0.005)
-        # Want distance to only play a small role, in order to make velocity error more relative
-        self.radar_velocity_std_per_distance: float = kwargs.get("radar_velocity_std_per_distance", 0.000001)
-        self.radar_velocity_std_per_speed: float = kwargs.get("radar_velocity_std_per_speed", 0.0005)
-        self.observed_states: list[list[float]] | None = None
-        self.observed_times: list[float] | None = None
-        self.observed_covariances: npt.NDArray = None
-
-        if self.dim not in [2, 3]:
-            raise ValueError("dim must be 2 or 3")
-        self._radar_position_validator()
-
-    @staticmethod
-    def _default_radar_positions(number_of_radars: int, dim: int) -> npt.NDArray:
-        """
-        Sets default radar positions, returns longitude and latitude of radars equally spaced around the equator.
-        """
-        if dim == 3:
-            rad_default_positions = np.zeros(shape=(number_of_radars, 2))
-
-            #transform to get uniform coverage of earth
-            indices = np.arange(0, number_of_radars, dtype = float) + 0.5
-
-            random_theta_sample = np.arcsin(1-2*indices/number_of_radars)
-            random_phi_sample = np.pi*(1 + 5**0.5)*indices
-
-            rad_default_positions = np.stack((random_theta_sample, random_phi_sample), axis=1)
-
-        elif dim == 2:
-            rad_default_positions = np.linspace(
-                0, 2 * np.pi, number_of_radars, endpoint=False
-            )
-        return rad_default_positions
-
-    def _radar_position_validator(self):
-        """
-        Validates shape of the numpy array containing radar positions
-        """
-        if self.dim == 2 and self.positions_of_radars.shape != (self.number_of_radars,):
-            raise ValueError(
-                f"With dim=2, positions_of_radars must be a numpy array with shape ({self.number_of_radars},)"
-            )
-        elif self.dim == 3 and self.positions_of_radars.shape != (
-            self.number_of_radars,
-            2,
-        ):
-            raise ValueError(
-                f"With dim=3, positions_of_radars must be a numpy array with shape ({self.number_of_radars}, 2)"
-            )
-
-    def _measurement_noise(self, rad_latlong, sat_state):
-        """
-        Method which returns the observed state with additional measurement noise sampled from a multivariate Gaussian.
-        The noise increases linearly as distance between the radar and the satellite increases.
-        """
-        distance = np.linalg.norm(
-            sat_state[0 : self.dim] - cart_from_latlong(rad_latlong)
-        )
-<<<<<<< HEAD
-        
-        variance = distance * self.radar_variance_per_m
-=======
-        speed = np.linalg.norm(sat_state[self.dim :])
-        pos_std = distance * self.radar_position_std_per_distance
-        vel_std = distance * self.radar_velocity_std_per_distance + speed * self.radar_velocity_std_per_speed
->>>>>>> 123de1bd
-
-        cov = np.eye(self.dim * 2)
-        cov[:self.dim, :self.dim] *= pos_std ** 2
-        cov[self.dim:, self.dim:] *= vel_std ** 2
-        noisy_state = np.random.multivariate_normal(sat_state, cov)
-        return noisy_state, cov
-
-    def _check_los(self, latlong, state):
-        """
-        Checking line of sight using radar latlong and satellite state
-        """
-        if (
-            np.dot(
-                cart_from_latlong(latlong),
-                (state[0 : self.dim] - cart_from_latlong(latlong)),
-            )
-            >= 0
-        ):
-            return True
-        else:
-            return False
-
-    def plot_config(self):
-        """
-        Method which gives a visual representation of radar station layout
-        """
-        if self.dim == 2:
-            fig, ax = plt.subplots()
-            ax.set_aspect("equal")
-            ax.set_xlim(-self.radius * 1.1, self.radius * 1.1)
-            ax.set_ylim(-self.radius * 1.1, self.radius * 1.1)
-            circle = plt.Circle((0, 0), self.radius, color="g", alpha=0.5)
-            ax.add_artist(circle)
-
-            for i, xi in enumerate(self.positions_of_radars):
-                x_radar, y_radar = cart_from_latlong(xi)
-                ax.scatter(x_radar, y_radar, color="r", marker="o", s=50, edgecolors="black")
-
-            ax.set_xlabel("X")
-            ax.set_ylabel("Y")
-            ax.set_title("Earth Radar Station Config")
-            plt.show()
-        elif self.dim == 3:
-            r = self.radius
-
-            theta = np.linspace(0, 2 * np.pi, 100)
-            phi = np.linspace(0, np.pi, 100)
-            theta, phi = np.meshgrid(theta, phi)
-
-            x = r * np.sin(phi) * np.cos(theta)
-            y = r * np.sin(phi) * np.sin(theta)
-            z = r * np.cos(phi)
-
-            fig = plt.figure()
-            ax = fig.add_subplot(111, projection="3d")
-
-            ax.plot_surface(x, y, z, color="g", alpha=0.5)
-
-            # Calculate distance of each radar station from the viewer
-            distances = np.linalg.norm(self.positions_of_radars, axis=1)
-
-            # Normalize distances to range [0, 1]
-            normalized_distances = (distances - np.min(distances)) / (np.max(distances) - np.min(distances))
-
-            for i, xi in enumerate(self.positions_of_radars):
-                x_radar, y_radar, z_radar = cart_from_latlong(xi)
-                alpha = 1 - normalized_distances[i]  # Adjust alpha based on normalized distance
-                ax.scatter(
-                    x_radar,
-                    y_radar,
-                    z_radar,
-                    color="r",
-                    marker="o",
-                    s=50,
-                    edgecolors="black",
-                    alpha = alpha
-                )
-
-            ax.set_xlabel("X")
-            ax.set_ylabel("Y")
-            ax.set_zlabel("Z")
-            ax.set_title("Earth Radar Station Config")
-            plt.show()
-
-    def run(self, sim_states, sim_times, checking_interval):
-        """
-        Runs the simulation of the radar measurements using an instance of the deorbit simulation.
-        Radars check for line of sight at regular time intervals equal to (checking_interval * simulator interval) seconds.
-        Returns self.observed_times and self.observed_states class attributes containing the times and states
-        when the satellite has been observed by a radar station.
-        """
-        if sim_states.shape[1] != 2 * self.dim:
-            raise ValueError(f"Provided data is for a {int(sim_states.shape[1] / 2)}D simulation, but Observer is {self.dim}D.")
-        times_observed = []
-        states_observed = []
-        covariances = []
-
-        # Only checking the states at a regular interval specified by time_step
-        radar_initial_positions = self.positions_of_radars
-        times_checked = sim_times[::checking_interval]
-        states_checked = sim_states[::checking_interval]
-
-        if self.dim == 3:
-            for i, time in enumerate(times_checked):
-                for latlong in radar_initial_positions:  # For each radar:
-                    latlong[1] = (
-                        latlong[1] + self.rotation * time
-                    )  # Move longitude in line with Earth's rotation
-                    in_sight = self._check_los(
-                        latlong, states_checked[i]
-                    )  # Check if the satellite is in los
-                    if (
-                        in_sight == True
-                    ):  # If the satellite is in los, append the time and state to list of observed states
-                        times_observed.append(time)
-                        noisy_state, covariance = self._measurement_noise(
-                            latlong, states_checked[i]
-                        )
-                        states_observed.append(noisy_state)
-                        covariances.append(covariance)
-                        break  # If it is in los, avoid checking other radars and move to next checking interval
-        if self.dim == 2:
-            for i, time in enumerate(times_checked):
-                for long in radar_initial_positions:  # For each radar:
-                    long = (
-                        long + self.rotation * time
-                    )  # Move longitude in line with Earth's rotation
-                    in_sight = self._check_los(
-                        long, states_checked[i]
-                    )  # Check if the satellite is in los
-                    if (
-                        in_sight == True
-                    ):  # If the satellite is in los, append the time and state to list of observed states
-                        times_observed.append(time)
-                        noisy_state, covariance = self._measurement_noise(
-                            long, states_checked[i]
-                        )
-                        states_observed.append(noisy_state)
-                        covariances.append(covariance)
-                        break  # If it is in los, avoid checking other radars and move to next checking interval
-
-        self.observed_times = np.array(times_observed)
-        self.observed_states = np.array(states_observed)
-        self.observed_covariances = np.array(covariances)
+import matplotlib.pyplot as plt
+import numpy as np
+import numpy.typing as npt
+
+from deorbit.utils.constants import EARTH_RADIUS, EARTH_ROTATIONAL_SPEED
+from deorbit.utils.coords import cart_from_latlong
+
+
+class Observer:
+    def __init__(self, **kwargs):
+        """
+        ATTRIBUTES:
+        :::Earth Model Configuration:::
+        self.radius: Sets the distance of the Earth's radius
+        self.rotation: Sets the speed in rad/s of the Earth's rotation
+
+        :::Radar Stations Configuration:::
+        self.number_of_radars: Determines how many radar stations are used in the simulation, default 1
+        self.positions_of_radars: Optional numpy array containing [latitude, longitude] for each satellite, otherwise default positions set
+        self.radar_variance_per_m: Simulates the uncertainty in the measurement. The variance increases linearly as distance to satellite increases. Default 0.1
+
+        :::Observer Output:::
+        self.observed_states: After the Observer has been run, observed states are stored here to be used in the Predictor
+        self.observed_times: After the Observer has been run, observed times are stored here to be used in the Predictor
+        self.observed_covariances: The noise covariance associated with each state measurement made by the radar stations
+
+        METHODS:
+        self.plot_config(): Shows a 3D plot of the radar station configuration
+
+        self.run(sim_times, sim_states, checking_interval):
+        ->sim_states: the states of the satellite given by the Simulator
+        ->sim_times: the time steps of each state given by the Simulator
+        ->checking_interval: Radars check for line of sight at regular time intervals equal to (checking_interval * simulator interval) seconds.
+        """
+        self.dim: float = kwargs.get("dim", 2)
+        self.radius: float = kwargs.get("radius", EARTH_RADIUS)
+        self.rotation: float = kwargs.get("rotation", EARTH_ROTATIONAL_SPEED)
+        self.number_of_radars: int = kwargs.get("number_of_radars", 1)
+        self.positions_of_radars: npt.NDArray = kwargs.get(
+            "positions_of_radars",
+            self._default_radar_positions(self.number_of_radars, self.dim),
+        )
+        # Observation distances are about 50-500km.
+        self.radar_position_std_per_distance: float = kwargs.get("radar_position_std_per_distance", 0.005)
+        # Want distance to only play a small role, in order to make velocity error more relative
+        self.radar_velocity_std_per_distance: float = kwargs.get("radar_velocity_std_per_distance", 0.000001)
+        self.radar_velocity_std_per_speed: float = kwargs.get("radar_velocity_std_per_speed", 0.0005)
+        self.observed_states: list[list[float]] | None = None
+        self.observed_times: list[float] | None = None
+        self.observed_covariances: npt.NDArray = None
+
+        if self.dim not in [2, 3]:
+            raise ValueError("dim must be 2 or 3")
+        self._radar_position_validator()
+
+    @staticmethod
+    def _default_radar_positions(number_of_radars: int, dim: int) -> npt.NDArray:
+        """
+        Sets default radar positions, returns longitude and latitude of radars equally spaced around the equator.
+        """
+        if dim == 3:
+            rad_default_positions = np.zeros(shape=(number_of_radars, 2))
+
+            #transform to get uniform coverage of earth
+            indices = np.arange(0, number_of_radars, dtype = float) + 0.5
+
+            random_theta_sample = np.arcsin(1-2*indices/number_of_radars)
+            random_phi_sample = np.pi*(1 + 5**0.5)*indices
+
+            rad_default_positions = np.stack((random_theta_sample, random_phi_sample), axis=1)
+
+        elif dim == 2:
+            rad_default_positions = np.linspace(
+                0, 2 * np.pi, number_of_radars, endpoint=False
+            )
+        return rad_default_positions
+
+    def _radar_position_validator(self):
+        """
+        Validates shape of the numpy array containing radar positions
+        """
+        if self.dim == 2 and self.positions_of_radars.shape != (self.number_of_radars,):
+            raise ValueError(
+                f"With dim=2, positions_of_radars must be a numpy array with shape ({self.number_of_radars},)"
+            )
+        elif self.dim == 3 and self.positions_of_radars.shape != (
+            self.number_of_radars,
+            2,
+        ):
+            raise ValueError(
+                f"With dim=3, positions_of_radars must be a numpy array with shape ({self.number_of_radars}, 2)"
+            )
+
+    def _measurement_noise(self, rad_latlong, sat_state):
+        """
+        Method which returns the observed state with additional measurement noise sampled from a multivariate Gaussian.
+        The noise increases linearly as distance between the radar and the satellite increases.
+        """
+        distance = np.linalg.norm(
+            sat_state[0 : self.dim] - cart_from_latlong(rad_latlong)
+        )
+        speed = np.linalg.norm(sat_state[self.dim :])
+        pos_std = distance * self.radar_position_std_per_distance
+        vel_std = distance * self.radar_velocity_std_per_distance + speed * self.radar_velocity_std_per_speed
+
+        cov = np.eye(self.dim * 2)
+        cov[:self.dim, :self.dim] *= pos_std ** 2
+        cov[self.dim:, self.dim:] *= vel_std ** 2
+        noisy_state = np.random.multivariate_normal(sat_state, cov)
+        return noisy_state, cov
+
+    def _check_los(self, latlong, state):
+        """
+        Checking line of sight using radar latlong and satellite state
+        """
+        if (
+            np.dot(
+                cart_from_latlong(latlong),
+                (state[0 : self.dim] - cart_from_latlong(latlong)),
+            )
+            >= 0
+        ):
+            return True
+        else:
+            return False
+
+    def plot_config(self):
+        """
+        Method which gives a visual representation of radar station layout
+        """
+        if self.dim == 2:
+            fig, ax = plt.subplots()
+            ax.set_aspect("equal")
+            ax.set_xlim(-self.radius * 1.1, self.radius * 1.1)
+            ax.set_ylim(-self.radius * 1.1, self.radius * 1.1)
+            circle = plt.Circle((0, 0), self.radius, color="g", alpha=0.5)
+            ax.add_artist(circle)
+
+            for i, xi in enumerate(self.positions_of_radars):
+                x_radar, y_radar = cart_from_latlong(xi)
+                ax.scatter(x_radar, y_radar, color="r", marker="o", s=50, edgecolors="black")
+
+            ax.set_xlabel("X")
+            ax.set_ylabel("Y")
+            ax.set_title("Earth Radar Station Config")
+            plt.show()
+        elif self.dim == 3:
+            r = self.radius
+
+            theta = np.linspace(0, 2 * np.pi, 100)
+            phi = np.linspace(0, np.pi, 100)
+            theta, phi = np.meshgrid(theta, phi)
+
+            x = r * np.sin(phi) * np.cos(theta)
+            y = r * np.sin(phi) * np.sin(theta)
+            z = r * np.cos(phi)
+
+            fig = plt.figure()
+            ax = fig.add_subplot(111, projection="3d")
+
+            ax.plot_surface(x, y, z, color="g", alpha=0.5)
+
+            # Calculate distance of each radar station from the viewer
+            distances = np.linalg.norm(self.positions_of_radars, axis=1)
+
+            # Normalize distances to range [0, 1]
+            normalized_distances = (distances - np.min(distances)) / (np.max(distances) - np.min(distances))
+
+            for i, xi in enumerate(self.positions_of_radars):
+                x_radar, y_radar, z_radar = cart_from_latlong(xi)
+                alpha = 1 - normalized_distances[i]  # Adjust alpha based on normalized distance
+                ax.scatter(
+                    x_radar,
+                    y_radar,
+                    z_radar,
+                    color="r",
+                    marker="o",
+                    s=50,
+                    edgecolors="black",
+                    alpha = alpha
+                )
+
+            ax.set_xlabel("X")
+            ax.set_ylabel("Y")
+            ax.set_zlabel("Z")
+            ax.set_title("Earth Radar Station Config")
+            plt.show()
+
+    def run(self, sim_states, sim_times, checking_interval):
+        """
+        Runs the simulation of the radar measurements using an instance of the deorbit simulation.
+        Radars check for line of sight at regular time intervals equal to (checking_interval * simulator interval) seconds.
+        Returns self.observed_times and self.observed_states class attributes containing the times and states
+        when the satellite has been observed by a radar station.
+        """
+        if sim_states.shape[1] != 2 * self.dim:
+            raise ValueError(f"Provided data is for a {int(sim_states.shape[1] / 2)}D simulation, but Observer is {self.dim}D.")
+        times_observed = []
+        states_observed = []
+        covariances = []
+
+        # Only checking the states at a regular interval specified by time_step
+        radar_initial_positions = self.positions_of_radars
+        times_checked = sim_times[::checking_interval]
+        states_checked = sim_states[::checking_interval]
+
+        if self.dim == 3:
+            for i, time in enumerate(times_checked):
+                for latlong in radar_initial_positions:  # For each radar:
+                    latlong[1] = (
+                        latlong[1] + self.rotation * time
+                    )  # Move longitude in line with Earth's rotation
+                    in_sight = self._check_los(
+                        latlong, states_checked[i]
+                    )  # Check if the satellite is in los
+                    if (
+                        in_sight == True
+                    ):  # If the satellite is in los, append the time and state to list of observed states
+                        times_observed.append(time)
+                        noisy_state, covariance = self._measurement_noise(
+                            latlong, states_checked[i]
+                        )
+                        states_observed.append(noisy_state)
+                        covariances.append(covariance)
+                        break  # If it is in los, avoid checking other radars and move to next checking interval
+        if self.dim == 2:
+            for i, time in enumerate(times_checked):
+                for long in radar_initial_positions:  # For each radar:
+                    long = (
+                        long + self.rotation * time
+                    )  # Move longitude in line with Earth's rotation
+                    in_sight = self._check_los(
+                        long, states_checked[i]
+                    )  # Check if the satellite is in los
+                    if (
+                        in_sight == True
+                    ):  # If the satellite is in los, append the time and state to list of observed states
+                        times_observed.append(time)
+                        noisy_state, covariance = self._measurement_noise(
+                            long, states_checked[i]
+                        )
+                        states_observed.append(noisy_state)
+                        covariances.append(covariance)
+                        break  # If it is in los, avoid checking other radars and move to next checking interval
+
+        self.observed_times = np.array(times_observed)
+        self.observed_states = np.array(states_observed)
+        self.observed_covariances = np.array(covariances)